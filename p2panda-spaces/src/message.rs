--- conflicted
+++ resolved
@@ -84,84 +84,4 @@
         /// Encrypted application data.
         ciphertext: Vec<u8>,
     },
-<<<<<<< HEAD
-}
-
-#[derive(Clone, Debug, PartialEq, Eq, Serialize, Deserialize)]
-pub enum SpaceMembershipControlMessage {
-    Create {
-        initial_members: Vec<ActorId>,
-        direct_messages: Vec<EncryptionDirectMessage>,
-    },
-    Add {
-        added: ActorId,
-        direct_messages: Vec<EncryptionDirectMessage>,
-    },
-    Remove {
-        removed: ActorId,
-        direct_messages: Vec<EncryptionDirectMessage>,
-    },
-}
-
-impl SpaceMembershipControlMessage {
-    pub(crate) fn direct_messages(&self) -> &Vec<EncryptionDirectMessage> {
-        match self {
-            SpaceMembershipControlMessage::Create {
-                direct_messages, ..
-            } => direct_messages,
-            SpaceMembershipControlMessage::Add {
-                direct_messages, ..
-            } => direct_messages,
-            SpaceMembershipControlMessage::Remove {
-                direct_messages, ..
-            } => direct_messages,
-        }
-    }
-
-    pub(crate) fn encryption_control_message(&self) -> EncryptionControlMessage {
-        match self.to_owned() {
-            SpaceMembershipControlMessage::Create {
-                initial_members, ..
-            } => EncryptionControlMessage::Create { initial_members },
-            SpaceMembershipControlMessage::Add { added, .. } => {
-                EncryptionControlMessage::Add { added }
-            }
-            SpaceMembershipControlMessage::Remove { removed, .. } => {
-                EncryptionControlMessage::Remove { removed }
-            }
-        }
-    }
-
-    pub(crate) fn from_encryption_message(encryption_message: &EncryptionMessage) -> Self {
-        let EncryptionMessage::Args(args) = encryption_message else {
-            panic!("unexpected message type")
-        };
-        let EncryptionArgs::System {
-            control_message,
-            direct_messages,
-            ..
-        } = args.to_owned()
-        else {
-            panic!("unexpected message type")
-        };
-        match control_message {
-            EncryptionControlMessage::Create { initial_members } => {
-                SpaceMembershipControlMessage::Create {
-                    initial_members,
-                    direct_messages,
-                }
-            }
-            EncryptionControlMessage::Add { added } => SpaceMembershipControlMessage::Add {
-                added,
-                direct_messages,
-            },
-            EncryptionControlMessage::Remove { removed } => SpaceMembershipControlMessage::Remove {
-                removed,
-                direct_messages,
-            },
-            _ => panic!("unexpected message type"),
-        }
-    }
-=======
->>>>>>> 3e69327c
 }